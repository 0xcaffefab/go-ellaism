--- conflicted
+++ resolved
@@ -19,13 +19,8 @@
 package accounts
 
 import (
-<<<<<<< HEAD
-	"time"
+	"fmt"
 	"github.com/ellaism/go-ellaism/common"
-=======
->>>>>>> f7204f12
-	"fmt"
-	"github.com/ethereumproject/go-ethereum/common"
 	"os"
 	"strings"
 	"time"
