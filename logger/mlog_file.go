// Copyright 2017 The go-ethereum Authors
// This file is part of the go-ethereum library.
//
// The go-ethereum library is free software: you can redistribute it and/or modify
// it under the terms of the GNU Lesser General Public License as published by
// the Free Software Foundation, either version 3 of the License, or
// (at your option) any later version.
//
// The go-ethereum library is distributed in the hope that it will be useful,
// but WITHOUT ANY WARRANTY; without even the implied warranty of
// MERCHANTABILITY or FITNESS FOR A PARTICULAR PURPOSE. See the
// GNU Lesser General Public License for more details.
//
// You should have received a copy of the GNU Lesser General Public License
// along with the go-ethereum library. If not, see <http://www.gnu.org/licenses/>.

// File I/O and registry for mlogs.

package logger

import (
	"bytes"
	"encoding/json"
	"errors"
	"fmt"
<<<<<<< HEAD
	"github.com/ellaism/go-ellaism/logger/glog"
=======
	"github.com/ethereumproject/go-ethereum/logger/glog"
	"math/big"
>>>>>>> f7204f12
	"os"
	"os/user"
	"path/filepath"
	"runtime"
	"strings"
	"sync"
	"time"
)

type mlogFormat uint

const (
	mLOGPlain mlogFormat = iota + 1
	mLOGKV
	MLOGJSON
)

var (
	// If non-empty, overrides the choice of directory in which to write logs.
	// See createLogDirs for the full list of possible destinations.
	mLogDir    *string    = new(string)
	mLogFormat mlogFormat = mLOGKV

	errMLogComponentUnavailable = errors.New("provided component name is unavailable")
	ErrUnkownMLogFormat         = errors.New("unknown mlog format")

	// MLogRegistryAvailable contains all available mlog components submitted by any package
	// with MLogRegisterAvailable.
	MLogRegistryAvailable = make(map[mlogComponent][]MLogT)
	// MLogRegistryActive contains all registered mlog component and their respective loggers.
	MLogRegistryActive = make(map[mlogComponent]*Logger)
	mlogRegLock        sync.RWMutex

	// Abstract literals (for documentation examples, labels)
	mlogInterfaceExamples = map[string]interface{}{
		"INT":            int(0),
		"BIGINT":         new(big.Int),
		"STRING":         "string",
		"QUOTEDSTRING":   "string with spaces",
		"STRING_OR_NULL": nil,
		"DURATION":       time.Minute + time.Second*3 + time.Millisecond*42,
	}

	MLogStringToFormat = map[string]mlogFormat{
		"plain": mLOGPlain,
		"kv":    mLOGKV,
		"json":  MLOGJSON,
	}

	// Global var set to false if "--mlog=off", used to simply/
	// speed-up checks to avoid performance penalty if mlog is
	// off.
	isMlogEnabled bool = true
)

// MLogT defines an mlog LINE
type MLogT struct {
	Description string        `json:"-"`
	Receiver    string        `json:"receiver"`
	Verb        string        `json:"verb"`
	Subject     string        `json:"subject"`
	Details     []MLogDetailT `json:"details"`
}

// MLogDetailT defines an mlog LINE DETAILS
type MLogDetailT struct {
	Owner string      `json:"owner"`
	Key   string      `json:"key"`
	Value interface{} `json:"value"`
}

// mlogComponent is used as a golang receiver type that can call Send(logLine).
type mlogComponent string

// The following vars and init() essentially duplicate those found in glog_file;
// the reason for the non-DRYness of that is that this allows us flexibility
// as we finalize the spec and format for the mlog lines, allowing customization
// of the establish system if desired, without exporting the vars from glog.
var (
	pid      = os.Getpid()
	program  = filepath.Base(os.Args[0])
	host     = "unknownhost"
	userName = "unknownuser"
)

func init() {
	h, err := os.Hostname()
	if err == nil {
		host = shortHostname(h)
	}

	current, err := user.Current()
	if err == nil {
		userName = current.Username
	}

	// Sanitize userName since it may contain filepath separators on Windows.
	userName = strings.Replace(userName, `\`, "_", -1)
}

// Getters.
func SetMlogEnabled(b bool) bool {
	isMlogEnabled = b
	return isMlogEnabled
}

func MlogEnabled() bool {
	return isMlogEnabled
}

// MLogRegisterAvailable is called for each log component variable from a package/mlog.go file
// as they set up their mlog vars.
// It registers an mlog component as Available.
func MLogRegisterAvailable(name string, lines []MLogT) mlogComponent {
	c := mlogComponent(name)
	mlogRegLock.Lock()
	MLogRegistryAvailable[c] = lines
	mlogRegLock.Unlock()
	return c
}

// MLogRegisterComponentsFromContext receives a comma-separated string of
// desired mlog components.
// It returns an error if the specified mlog component is unavailable.
// For each available component, the desires mlog components are registered as active,
// creating new loggers for each.
func MLogRegisterComponentsFromContext(s string) error {
	ss := strings.Split(s, ",")
	for _, c := range ss {
		ct := strings.TrimSpace(c)
		if MLogRegistryAvailable[mlogComponent(ct)] != nil {
			MLogRegisterActive(mlogComponent(ct))
			continue
		}
		return fmt.Errorf("%v: '%s'", errMLogComponentUnavailable, ct)
	}
	return nil
}

// MLogRegisterActive registers a component for mlogging.
// Only registered loggers will write to mlog file.
func MLogRegisterActive(component mlogComponent) {
	mlogRegLock.Lock()
	MLogRegistryActive[component] = NewLogger(string(component))
	mlogRegLock.Unlock()
}

// SendMLog writes enabled component mlogs to file if the component is registered active.
func (c mlogComponent) Send(msg MLogT) {
	mlogRegLock.RLock()
	if l, exists := MLogRegistryActive[c]; exists {
		l.SendFormatted(GetMLogFormat(), 1, msg)
	}
	mlogRegLock.RUnlock()
}

func (l *Logger) SendFormatted(format mlogFormat, level LogLevel, msg MLogT) {
	switch format {
	case mLOGKV:
		l.Sendln(level, msg.FormatKV())
	case MLOGJSON:
		logMessageC <- stdMsg{level, string(msg.FormatJSON())}
	case mLOGPlain:
		l.Sendln(level, string(msg.FormatPlain()))
	//case MLOGDocumentation:
	// don't handle this because this is just for one-off help/usage printing documentation
	default:
		glog.Fatalf("Unknown mlog format: %v", format)
	}
}

// SetMLogDir sets the mlog directory, into which one mlog file per session
// will be written.
func SetMLogDir(str string) {
	*mLogDir = str
}

func SetMLogFormat(format mlogFormat) {
	mLogFormat = format
}

func SetMLogFormatFromString(formatString string) error {
	if f := MLogStringToFormat[formatString]; f < 1 {
		return ErrUnkownMLogFormat
	} else {
		SetMLogFormat(f)
	}
	return nil
}

func GetMLogFormat() mlogFormat {
	return mLogFormat
}

func createLogDirs() error {
	if *mLogDir != "" {
		return os.MkdirAll(*mLogDir, os.ModePerm)
	}
	return errors.New("createLogDirs received empty string")
}

// shortHostname returns its argument, truncating at the first period.
// For instance, given "www.google.com" it returns "www".
func shortHostname(hostname string) string {
	if i := strings.Index(hostname, "."); i >= 0 {
		return hostname[:i]
	}
	return hostname
}

// logName returns a new log file name containing tag, with start time t, and
// the name for the symlink for tag.
func logName(t time.Time) (name, link string) {
	name = fmt.Sprintf("%s.%s.%s.mlog.%04d%02d%02d-%02d%02d%02d.%d",
		program,
		host,
		userName,
		t.Year(),
		t.Month(),
		t.Day(),
		t.Hour(),
		t.Minute(),
		t.Second(),
		pid)
	return name, program + ".log"
}

// CreateMLogFile creates a new log file and returns the file and its filename, which
// contains tag ("INFO", "FATAL", etc.) and t.  If the file is created
// successfully, create also attempts to update the symlink for that tag, ignoring
// errors.
func CreateMLogFile(t time.Time) (f *os.File, filename string, err error) {

	if e := createLogDirs(); e != nil {
		return nil, "", e
	}

	name, link := logName(t)
	fname := filepath.Join(*mLogDir, name)

	f, e := os.Create(fname)
	if e != nil {
		err = e
		return nil, fname, err
	}

	symlink := filepath.Join(*mLogDir, link)
	os.Remove(symlink)        // ignore err
	os.Symlink(name, symlink) // ignore err

	var buf bytes.Buffer
	fmt.Fprintf(&buf, "Log file created at: %s\n", t.Format("2006/01/02 15:04:05"))
	fmt.Fprintf(&buf, "Running on machine: %s\n", host)
	fmt.Fprintf(&buf, "Binary: Built with %s %s for %s/%s\n", runtime.Compiler, runtime.Version(), runtime.GOOS, runtime.GOARCH)
	cmps := []string{}
	for k := range MLogRegistryActive {
		cmps = append(cmps, string(k))
	}
	fmt.Fprintf(&buf, "Registered components: %v\n", cmps) // no need for fancy formatting
	fmt.Fprintln(&buf, glog.Separator("-"))
	f.Write(buf.Bytes())

	return f, fname, nil
}

func (m *MLogT) placeholderize() {
	placeholderEmpty := "-"
	if m.Receiver == "" {
		m.Receiver = placeholderEmpty
	}
	if m.Subject == "" {
		m.Subject = placeholderEmpty
	}
	if m.Verb == "" {
		m.Verb = placeholderEmpty
	}
}

func (m *MLogT) FormatJSON() []byte {
	b, _ := m.MarshalJSON()
	return b
}

func (m *MLogT) FormatKV() (out string) {
	m.placeholderize()
	out = fmt.Sprintf("%s %s %s", m.Receiver, m.Verb, m.Subject)
	for _, d := range m.Details {
		v := fmt.Sprintf("%v", d.Value)
		// quote strings which contains spaces
		if strings.Contains(v, " ") {
			v = fmt.Sprintf(`"%v"`, d.Value)
		}
		out += fmt.Sprintf(" %s=%v", d.EventName(), v)
	}
	return out
}

func (m *MLogT) FormatPlain() (out string) {
	m.placeholderize()
	out = fmt.Sprintf("%s %s %s", m.Receiver, m.Verb, m.Subject)
	for _, d := range m.Details {
		v := fmt.Sprintf("%v", d.Value)
		// quote strings which contains spaces
		if strings.Contains(v, " ") {
			v = fmt.Sprintf(`"%v"`, d.Value)
		}
		out += fmt.Sprintf(" %v", v)
	}
	return out
}

func (m *MLogT) MarshalJSON() ([]byte, error) {
	var obj = make(map[string]interface{})
	obj["event"] = m.EventName()
	obj["ts"] = time.Now()
	for _, d := range m.Details {
		obj[d.EventName()] = d.Value
	}
	return json.Marshal(obj)
}

// Format usage print available mlog vars formatted for stderr help/usage instructions.
func (m *MLogT) FormatUsage() (out string) {
	// eg. BLOCKCHAIN WRITE BLOCK
	out += fmt.Sprintf("\n%s %s %s", m.Receiver, m.Verb, m.Subject)
	for _, d := range m.Details {
		// eg. $BLOCK.HASH=<STRING>
		out += fmt.Sprintf(" $%s.%s=%s", d.Owner, d.Key, d.Value)
	}
	out += fmt.Sprintf("\n  > %s", m.Description)
	return out
}

func (m *MLogT) FormatJSONExample() []byte {
	mm := &MLogT{
		Receiver: m.Receiver,
		Verb:     m.Verb,
		Subject:  m.Subject,
	}
	var dets []MLogDetailT
	for _, d := range m.Details {
		ex := mlogInterfaceExamples[d.Value.(string)]
		// Type of var not matched to interfaceexample
		if ex == "" {
			continue
		}
		dets = append(dets, MLogDetailT{
			Owner: d.Owner,
			Key:   d.Key,
			Value: ex,
		})
	}
	mm.Details = dets
	b, _ := mm.MarshalJSON()
	return b
}

// FormatDocumentation prints wiki-ready documentation for all available component mlog LINES.
// Output should be in markdown.
func (m *MLogT) FormatDocumentation(cmp mlogComponent) (out string) {

	// Get the json example before converting to abstract literal format, eg STRING -> $STRING
	// This keeps the interface example dictionary as a separate concern.
	exJSON := string(m.FormatJSONExample())

	// Set up arbitrary documentation abstract literal format
	docDetails := []MLogDetailT{}
	for _, d := range m.Details {
		dd := d.AsDocumentation()
		docDetails = append(docDetails, *dd)
	}
	m.Details = docDetails

	exPlain := m.FormatPlain()
	exKV := m.FormatKV()

	t := time.Now()
	lStandardHeaderDateTime := fmt.Sprintf("%4d/%02d/%02d %02d:%02d:%02d",
		t.Year(), t.Month(), t.Day(),
		t.Hour(), t.Minute(), t.Second())
	cmpS := fmt.Sprintf("[%s]", cmp)

	out += fmt.Sprintf(`
#### %s %s %s
%s

__Key value__:
`+"```"+`
%s %s %s
`+"```"+`

__JSON__:
`+"```json"+`
%s
`+"```"+`

__Plain__:
`+"```"+`
%s %s %s
`+"```"+`

_%d detail values_:

`, m.Receiver, m.Verb, m.Subject,
		m.Description,
		lStandardHeaderDateTime,
		cmpS,
		exKV,
		exJSON,
		lStandardHeaderDateTime,
		cmpS,
		exPlain,
		len(m.Details))

	var details string
	for _, d := range m.Details {
		details += fmt.Sprintf("- `%s`: %s\n", d.EventName(), d.Value)
	}
	details += "\n"

	out += details
	return out
}

// EventName implements the JsonMsg interface in case wanting to use existing half-established json logging system
func (m *MLogT) EventName() string {
	r := strings.ToLower(m.Receiver)
	v := strings.ToLower(m.Verb)
	s := strings.ToLower(m.Subject)
	return strings.Join([]string{r, v, s}, ".")
}

func (m *MLogDetailT) EventName() string {
	o := strings.ToLower(m.Owner)
	k := strings.ToLower(m.Key)
	return strings.Join([]string{o, k}, ".")
}

func (m *MLogDetailT) AsDocumentation() *MLogDetailT {
	m.Value = fmt.Sprintf("$%s", m.Value)
	return m
}

// SetDetailValues is a setter function for setting values for pre-existing details.
// It accepts a variadic number of empty interfaces.
// If the number of arguments does not match  the number of established details
// for the receiving MLogT, it will fatal error.
// Arguments MUST be provided in the order in which they should be applied to the
// slice of existing details.
func (m MLogT) SetDetailValues(detailVals ...interface{}) MLogT {

	// Check for congruence between argument length and registered details.
	if len(detailVals) != len(m.Details) {
		glog.Fatal("mlog: wrong number of details set, want: ", len(m.Details), "got:", len(detailVals))
	}

	for i, detailval := range detailVals {
		m.Details[i].Value = detailval
	}

	return m
}<|MERGE_RESOLUTION|>--- conflicted
+++ resolved
@@ -23,12 +23,8 @@
 	"encoding/json"
 	"errors"
 	"fmt"
-<<<<<<< HEAD
 	"github.com/ellaism/go-ellaism/logger/glog"
-=======
-	"github.com/ethereumproject/go-ethereum/logger/glog"
 	"math/big"
->>>>>>> f7204f12
 	"os"
 	"os/user"
 	"path/filepath"
